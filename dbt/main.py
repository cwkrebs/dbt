--- conflicted
+++ resolved
@@ -6,12 +6,8 @@
 import dbt.task.compile as compile_task
 import dbt.task.debug as debug_task
 import dbt.task.clean as clean_task
-<<<<<<< HEAD
 import dbt.task.deps as deps_task
-
-=======
 import dbt.task.set_profile as set_profile_task
->>>>>>> e27e929c
 
 def main(args=None):
     if args is None:
